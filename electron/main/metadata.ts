--- conflicted
+++ resolved
@@ -7,22 +7,6 @@
 const METADATA_FILE = '.metadata.json'
 
 export class MetadataManager {
-<<<<<<< HEAD
-  private baseDir: string | null = null
-  private metadataPath: string | null = null
-  private metadata: MetadataStore | null = null
-
-  constructor(initialPath: string | null = null) {
-    if (initialPath) {
-      this.setUserStoragePath(initialPath)
-    }
-  }
-
-  setUserStoragePath(userId: string) {
-    const userDir = path.join(app.getPath('userData'), 'users', userId)
-    this.baseDir = path.join(userDir, 'images')
-    this.metadataPath = path.join(userDir, 'metadata.json')
-=======
   private metadataPath: string
   private baseDir: string
   private metadata: MetadataStore
@@ -34,7 +18,6 @@
     this.membersDir = path.join(storageDir, 'members')
     this.metadataPath = path.join(storageDir, METADATA_FILE)
     this.metadata = this.createDefaultStore(storageDir)
->>>>>>> 4d55bcd2
     this.loadMetadata()
     this.initializeMembersDirectory()
   }

<template>
<<<<<<< HEAD
  <div class="sidebar">
    <el-menu
      class="sidebar-menu"
      :default-active="activeRoute"
      :collapse="isCollapse"
      @select="handleSelect"
      background-color="#f5f7fa"
      text-color="#303133"
      active-text-color="#409EFF"
    >
      <el-menu-item index="/upload">
        <el-icon><Upload /></el-icon>
        <template #title>上传图片</template>
      </el-menu-item>

      <el-menu-item index="/mistake">
        <el-icon><DocumentCopy /></el-icon>
        <template #title>我的错题</template>
      </el-menu-item>

      <el-menu-item index="/history">
        <el-icon><Notebook /></el-icon>
        <template #title>训练内容</template>
      </el-menu-item>

      <el-menu-item index="/settings">
        <el-icon><Setting /></el-icon>
        <template #title>设置</template>
      </el-menu-item>
    </el-menu>

    <div class="user-info">
      <el-dropdown @command="handleUserCommand">
        <div class="user-dropdown-link">
          <el-avatar :size="32" icon="UserFilled" />
          <span class="username">{{ currentUser?.username || '未登录' }}</span>
          <el-icon><CaretBottom /></el-icon>
        </div>
        <template #dropdown>
          <el-dropdown-menu>
            <el-dropdown-item 
              v-for="user in users" 
              :key="user.id"
              :command="{ type: 'switch', userId: user.id }"
              :disabled="user.id === currentUser?.id"
            >
              切换到: {{ user.username }}
            </el-dropdown-item>
            <el-dropdown-item divided command="logout">
              退出登录
            </el-dropdown-item>
          </el-dropdown-menu>
        </template>
      </el-dropdown>
    </div>
  </div>
=======
  <el-menu
    class="sidebar-menu"
    :default-active="activeRoute"
    :collapse="isCollapse"
    @select="handleSelect"
    background-color="#f5f7fa"
    text-color="#303133"
    active-text-color="#409EFF"
  >
    <el-menu-item index="/upload">
      <el-icon><Upload /></el-icon>
      <template #title>上传图片</template>
    </el-menu-item>

    <el-menu-item index="/mistake">
      <el-icon><DocumentCopy /></el-icon>
      <template #title>我的错题</template>
    </el-menu-item>

    <el-menu-item index="/history">
      <el-icon><Notebook /></el-icon>
      <template #title>训练内容</template>
    </el-menu-item>

    <el-menu-item index="/members">
      <el-icon><User /></el-icon>
      <template #title>成员管理</template>
    </el-menu-item>

    <el-menu-item index="/settings">
      <el-icon><Setting /></el-icon>
      <template #title>设置</template>
    </el-menu-item>
  </el-menu>
>>>>>>> 4d55bcd2
</template>

<script setup lang="ts">
import { ref, computed, onMounted } from 'vue'
import { useRouter, useRoute } from 'vue-router'
<<<<<<< HEAD
import { Upload, DocumentCopy, Notebook, Setting } from '@element-plus/icons-vue'
import { ElMessage } from 'element-plus'
=======
import { Upload, DocumentCopy, Notebook, Setting, User } from '@element-plus/icons-vue'
>>>>>>> 4d55bcd2

const router = useRouter()
const route = useRoute()
const currentUser = ref<{ id: string; username: string } | null>(null)
const users = ref<Array<{ id: string; username: string }>>([])

// 控制菜单折叠
const isCollapse = ref(false)

// 当前激活的路由
const activeRoute = computed(() => route.path)

// 处理菜单选择
const handleSelect = (index: string) => {
  router.push(index)
}

// 获取当前用户信息
const loadCurrentUser = async () => {
  try {
    const userId = await window.electron.invoke('user:get-current')
    if (userId) {
      const userInfo = await window.electron.invoke('user:get-info', userId)
      currentUser.value = userInfo
    }
  } catch (error) {
    console.error('加载用户信息失败:', error)
  }
}

// 加载所有用户列表
const loadUsers = async () => {
  try {
    users.value = await window.electron.invoke('user:get-all')
  } catch (error) {
    console.error('加载用户列表失败:', error)
  }
}

// 处理用户相关操作
const handleUserCommand = async (command: string | { type: string; userId: string }) => {
  try {
    if (typeof command === 'object' && command.type === 'switch') {
      // 切换用户
      const result = await window.electron.invoke('user:switch', command.userId)
      if (result.success) {
        ElMessage.success('切换用户成功')
        await loadCurrentUser()
        router.push('/upload')
      } else {
        ElMessage.error(result.error || '切换用户失败')
      }
    } else if (command === 'logout') {
      // 退出登录
      await window.electron.invoke('user:logout')
      currentUser.value = null
      router.push('/login')
      ElMessage.success('已退出登录')
    }
  } catch (error) {
    ElMessage.error('操作失败')
    console.error(error)
  }
}

onMounted(async () => {
  await loadCurrentUser()
  await loadUsers()
})
</script>

<style scoped>
.sidebar {
  height: 100vh;
  display: flex;
  flex-direction: column;
  border-right: 1px solid #e6e6e6;
  background-color: #f5f7fa;
  width: 200px;
  position: fixed;
  left: 0;
  top: 0;
}

.sidebar-menu {
  flex: 1;
  border-right: none;
}

.user-info {
  padding: 16px;
  border-top: 1px solid #e6e6e6;
  background-color: white;
  margin-top: auto;
}

.user-dropdown-link {
  display: flex;
  align-items: center;
  cursor: pointer;
  padding: 4px;
}

.username {
  margin: 0 8px;
  font-size: 14px;
  color: #303133;
}

/* 菜单项样式 */
:deep(.el-menu-item) {
  height: 56px;
  line-height: 56px;
  padding: 0 20px !important;
}

:deep(.el-menu-item.is-active) {
  background-color: #e6f0fc !important;
  border-right: 2px solid #409EFF;
  color: #409EFF !important;
}

:deep(.el-menu-item:hover) {
  background-color: #eef5fc !important;
  color: #409EFF !important;
}

/* 响应式布局 */
@media (max-width: 768px) {
  .sidebar {
    width: 64px;
  }
  
  .username {
    display: none;
  }
}
</style> <|MERGE_RESOLUTION|>--- conflicted
+++ resolved
@@ -1,5 +1,4 @@
 <template>
-<<<<<<< HEAD
   <div class="sidebar">
     <el-menu
       class="sidebar-menu"
@@ -25,62 +24,6 @@
         <template #title>训练内容</template>
       </el-menu-item>
 
-      <el-menu-item index="/settings">
-        <el-icon><Setting /></el-icon>
-        <template #title>设置</template>
-      </el-menu-item>
-    </el-menu>
-
-    <div class="user-info">
-      <el-dropdown @command="handleUserCommand">
-        <div class="user-dropdown-link">
-          <el-avatar :size="32" icon="UserFilled" />
-          <span class="username">{{ currentUser?.username || '未登录' }}</span>
-          <el-icon><CaretBottom /></el-icon>
-        </div>
-        <template #dropdown>
-          <el-dropdown-menu>
-            <el-dropdown-item 
-              v-for="user in users" 
-              :key="user.id"
-              :command="{ type: 'switch', userId: user.id }"
-              :disabled="user.id === currentUser?.id"
-            >
-              切换到: {{ user.username }}
-            </el-dropdown-item>
-            <el-dropdown-item divided command="logout">
-              退出登录
-            </el-dropdown-item>
-          </el-dropdown-menu>
-        </template>
-      </el-dropdown>
-    </div>
-  </div>
-=======
-  <el-menu
-    class="sidebar-menu"
-    :default-active="activeRoute"
-    :collapse="isCollapse"
-    @select="handleSelect"
-    background-color="#f5f7fa"
-    text-color="#303133"
-    active-text-color="#409EFF"
-  >
-    <el-menu-item index="/upload">
-      <el-icon><Upload /></el-icon>
-      <template #title>上传图片</template>
-    </el-menu-item>
-
-    <el-menu-item index="/mistake">
-      <el-icon><DocumentCopy /></el-icon>
-      <template #title>我的错题</template>
-    </el-menu-item>
-
-    <el-menu-item index="/history">
-      <el-icon><Notebook /></el-icon>
-      <template #title>训练内容</template>
-    </el-menu-item>
-
     <el-menu-item index="/members">
       <el-icon><User /></el-icon>
       <template #title>成员管理</template>
@@ -91,18 +34,12 @@
       <template #title>设置</template>
     </el-menu-item>
   </el-menu>
->>>>>>> 4d55bcd2
 </template>
 
 <script setup lang="ts">
 import { ref, computed, onMounted } from 'vue'
 import { useRouter, useRoute } from 'vue-router'
-<<<<<<< HEAD
-import { Upload, DocumentCopy, Notebook, Setting } from '@element-plus/icons-vue'
-import { ElMessage } from 'element-plus'
-=======
 import { Upload, DocumentCopy, Notebook, Setting, User } from '@element-plus/icons-vue'
->>>>>>> 4d55bcd2
 
 const router = useRouter()
 const route = useRoute()

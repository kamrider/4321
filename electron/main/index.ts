import { app, BrowserWindow, shell, ipcMain, dialog } from 'electron'
import { createRequire } from 'node:module'
import { fileURLToPath } from 'node:url'
import path from 'node:path'
import os from 'node:os'
import * as fs from 'fs'
import Store from 'electron-store'
import { MetadataManager } from './metadata'
import { TrainingManager } from './training-manager'
<<<<<<< HEAD
import { UserManager } from './userManager'
=======
import { v4 as uuidv4 } from 'uuid'
>>>>>>> 4d55bcd2

const require = createRequire(import.meta.url)
const __dirname = path.dirname(fileURLToPath(import.meta.url))

// The built directory structure
//
// ├─┬ dist-electron
// │ ├─┬ main
// │ │ └── index.js    > Electron-Main
// │ └─┬ preload
// │   └── index.mjs   > Preload-Scripts
// ├─┬ dist
// │ └── index.html    > Electron-Renderer
//
process.env.APP_ROOT = path.join(__dirname, '../..')

export const MAIN_DIST = path.join(process.env.APP_ROOT, 'dist-electron')
export const RENDERER_DIST = path.join(process.env.APP_ROOT, 'dist')
export const VITE_DEV_SERVER_URL = process.env.VITE_DEV_SERVER_URL

process.env.VITE_PUBLIC = VITE_DEV_SERVER_URL
  ? path.join(process.env.APP_ROOT, 'public')
  : RENDERER_DIST

// Disable GPU Acceleration for Windows 7
if (os.release().startsWith('6.1')) app.disableHardwareAcceleration()

// 根据环境设置不同的应用 ID
const isDevelopment = process.env.NODE_ENV === 'development'
const appId = isDevelopment ? 'com.yourapp.id.dev' : 'com.yourapp.id.prod'

// 设置应用 ID
if (process.platform === 'win32') {
  app.setAppUserModelId(appId)
}

// 使用不同的单实例锁
if (!app.requestSingleInstanceLock({
  appId: appId
})) {
  app.quit()
  process.exit(0)
}

let win: BrowserWindow | null = null
const preload = path.join(__dirname, '../preload/index.mjs')
const indexHtml = path.join(RENDERER_DIST, 'index.html')

// 初始化 store，根据环境使用不同的配置
const store = new Store({
  name: process.env.NODE_ENV === 'development' ? 'config-dev' : 'config'
})

// 获取默认存储路径，开发环境使用不同目录
const DEFAULT_STORAGE_PATH = path.join(
  app.getPath('userData'), 
  process.env.NODE_ENV === 'development' ? 'uploads-dev' : 'uploads'
)
let isCancelled = false

// 获取存储路径，如果不存在则使用默认路径
let targetDirectory = store.get('storagePath', DEFAULT_STORAGE_PATH)

// 添加临时目录配置
const getTempDirectory = () => path.join(targetDirectory, 'temp')

// 检查路径是否存在且可写
try {
  // 确保主目录存在
  if (!fs.existsSync(targetDirectory)) {
    fs.mkdirSync(targetDirectory, { recursive: true })
  }
  fs.accessSync(targetDirectory, fs.constants.W_OK)
  
  // 确保临时目录存在
  const tempDirectory = getTempDirectory()
  if (!fs.existsSync(tempDirectory)) {
    fs.mkdirSync(tempDirectory, { recursive: true })
  }
  fs.accessSync(tempDirectory, fs.constants.W_OK)
} catch (error) {
  console.error('存储路径不可用，使用默认路径:', error)
  targetDirectory = DEFAULT_STORAGE_PATH
  store.set('storagePath', DEFAULT_STORAGE_PATH)
  
  // 使用默认路径重新创建目录
  if (!fs.existsSync(targetDirectory)) {
    fs.mkdirSync(targetDirectory, { recursive: true })
  }
  const tempDirectory = getTempDirectory()
  if (!fs.existsSync(tempDirectory)) {
    fs.mkdirSync(tempDirectory, { recursive: true })
  }
}

// 添加全局取消标志和取消映射
let isAllCancelled = false
const cancelMap: { [key: string]: boolean } = {}

// 验证文件路径
const validateFilePaths = (filePaths: string[]) => {
  return filePaths.filter(filePath => {
    try {
      return fs.existsSync(filePath) && fs.statSync(filePath).isFile()
    } catch {
      return false
    }
  })
}

// 添加元数据管理器
const metadataManager = new MetadataManager(targetDirectory)

// 初始化训练管理器
const configPath = 'config/training-config.json'
const trainingManager = new TrainingManager(configPath)

<<<<<<< HEAD
// 添加用户管理器实例
const userManager = new UserManager()

// 上传单个文件的函数
=======
// 修改上传单个文件的函数
>>>>>>> 4d55bcd2
async function uploadSingleFile(event: Electron.IpcMainInvokeEvent, filePath: string) {
  try {
    // 检查全局取消状态
    if (isAllCancelled || cancelMap[filePath]) {
      return {
        filePath,
        success: false,
        message: isAllCancelled ? 'All uploads cancelled' : 'Upload cancelled'
      }
    }

    const fileName = path.basename(filePath)
    // 先保存到临时目录
    const tempPath = path.join(getTempDirectory(), fileName)
    // 获取当前用户目录
    const currentMemberDir = metadataManager.getCurrentMemberDir()
    // 最终目标路径
    const targetPath = path.join(currentMemberDir, fileName)
    
    // 确保目标目录存在
    if (!fs.existsSync(currentMemberDir)) {
      fs.mkdirSync(currentMemberDir, { recursive: true })
    }
    
    // 复制到临时目录
    await fs.promises.copyFile(filePath, tempPath)
    
    const fileSize = fs.statSync(tempPath).size
    const chunkSize = fileSize > 1024 * 1024 * 10 ? 1024 * 500 : 1024 * 100

    // 从临时目录读取并写入目标目录
    const writeStream = fs.createWriteStream(targetPath)
    const readStream = fs.createReadStream(tempPath)
    
    let totalSize = fileSize
    let uploadedSize = 0
    
    readStream.on('data', (chunk) => {
      uploadedSize += chunk.length
      const progress = Math.round((uploadedSize / totalSize) * 100)
      
      event.sender.send('file:progress', {
        filePath,
        progress,
        status: 'uploading',
        targetPath
      })
    })

    // 等待文件写入完成
    await new Promise((resolve, reject) => {
      writeStream.on('finish', resolve)
      writeStream.on('error', reject)
      readStream.pipe(writeStream)
    })

    // 添加元数据并获取文件ID
    const fileId = await metadataManager.addFile(filePath, targetPath)
    
    // 删除临时文件
    await fs.promises.unlink(tempPath)
    
    // 发送完成状态
    event.sender.send('file:progress', {
      filePath,
      fileId,
      progress: 100,
      status: 'completed',
      fileInfo: {
        uploadDate: new Date().toISOString(),
        originalDate: fs.statSync(filePath).birthtime.toISOString()
      }
    })

    return {
      filePath,
      fileId,
      success: true,
      targetPath,
      message: `文件已保存至: ${targetPath}`
    }

  } catch (error) {
    console.error('上传文件失败:', error)
    
    // 发送错误状态
    event.sender.send('file:progress', {
      filePath,
      progress: 0,
      status: 'error',
      error: error.message
    })

    return {
      filePath,
      success: false,
      error: error.message
    }
  }
}

async function createWindow() {
  win = new BrowserWindow({
    title: 'Main window',
    icon: path.join(process.env.VITE_PUBLIC, 'favicon.ico'),
    webPreferences: {
      preload,
      // Warning: Enable nodeIntegration and disable contextIsolation is not secure in production
      // nodeIntegration: true,

      // Consider using contextBridge.exposeInMainWorld
      // Read more on https://www.electronjs.org/docs/latest/tutorial/context-isolation
      // contextIsolation: false,
    },
  })

  if (VITE_DEV_SERVER_URL) { // #298
    win.loadURL(VITE_DEV_SERVER_URL)
    // Open devTool if the app is not packaged
    win.webContents.openDevTools()
  } else {
    win.loadFile(indexHtml)
  }

  // Test actively push message to the Electron-Renderer
  win.webContents.on('did-finish-load', () => {
    win?.webContents.send('main-process-message', new Date().toLocaleString())
    win?.webContents.send('storage-path', targetDirectory);
  })

  // Make all links open with the browser, not with the application
  win.webContents.setWindowOpenHandler(({ url }) => {
    if (url.startsWith('https:')) shell.openExternal(url)
    return { action: 'deny' }
  })
  // win.webContents.on('will-navigate', (event, url) => { }) #344
}

app.whenReady().then(createWindow)

app.on('window-all-closed', () => {
  win = null
  if (process.platform !== 'darwin') app.quit()
})

app.on('second-instance', () => {
  if (win) {
    // Focus on the main window if the user tried to open another
    if (win.isMinimized()) win.restore()
    win.focus()
  }
})

app.on('activate', () => {
  const allWindows = BrowserWindow.getAllWindows()
  if (allWindows.length) {
    allWindows[0].focus()
  } else {
    createWindow()
  }
})

// New window example arg: new windows url
ipcMain.handle('open-win', (_, arg) => {
  const childWindow = new BrowserWindow({
    webPreferences: {
      preload,
      nodeIntegration: true,
      contextIsolation: false,
    },
  })

  if (VITE_DEV_SERVER_URL) {
    childWindow.loadURL(`${VITE_DEV_SERVER_URL}#${arg}`)
  } else {
    childWindow.loadFile(indexHtml, { hash: arg })
  }
})

// 修改文件选择处理
ipcMain.handle('file:select', async () => {
  const result = await dialog.showOpenDialog({
    properties: ['openFile'],
    filters: [
      { name: '图片文件', extensions: ['jpg', 'jpeg', 'png'] },
      { name: '所有文件', extensions: ['*'] },
    ],
  });
  
  if (result.canceled || result.filePaths.length === 0) {
    return null;
  }

  try {
    const sourcePath = result.filePaths[0];
    const fileName = path.basename(sourcePath);
    const tempPath = path.join(getTempDirectory(), `temp-${Date.now()}-${fileName}`);
    
    // 复制到临时目录
    await fs.promises.copyFile(sourcePath, tempPath);
    
    return tempPath;
  } catch (error) {
    console.error('复制文件到临时目录失败:', error);
    throw error;
  }
})

// 修改文件预览处理
ipcMain.handle('file:preview', async (event, filePath: string) => {
  try {
    const supportedExtensions = ['jpg', 'jpeg', 'png'];
    const fileExtension = path.extname(filePath).toLowerCase().slice(1);

    if (!supportedExtensions.includes(fileExtension)) {
      throw new Error('Unsupported file type for preview.');
    }

    const fileData = fs.readFileSync(filePath);
    const base64Data = fileData.toString('base64');
    return { 
      previewUrl: `data:image/${fileExtension};base64,${base64Data}`,
      tempPath: filePath
    };
  } catch (error) {
    console.error('Error generating preview:', error);
    throw new Error('Unable to generate preview');
  }
})

// 添加清理临时文件的处理
ipcMain.handle('file:cleanup-temp', async (event, filePath?: string) => {
  try {
    if (filePath) {
      // 删除单个临时文件
      if (filePath.includes(getTempDirectory())) {
        await fs.promises.unlink(filePath);
      }
    } else {
      // 删除所有临时文件
      const tempDir = getTempDirectory();
      const files = await fs.promises.readdir(tempDir);
      await Promise.all(
        files.map(file => fs.promises.unlink(path.join(tempDir, file)))
      );
    }
    return { success: true };
  } catch (error) {
    console.error('清理临时文件失败:', error);
    return { success: false, error: error.message };
  }
})

// 修改粘贴上传处理
ipcMain.handle('file:upload-paste', async (event, data: {
  buffer: ArrayBuffer
  type: string
  name: string
}) => {
  try {
    const fileName = `temp-${Date.now()}-${data.name}`;
    const tempPath = path.join(getTempDirectory(), fileName);

    // 写入临时文件
    await fs.promises.writeFile(tempPath, Buffer.from(data.buffer));
    
    // 返回临时文件路径
    return {
      success: true,
      tempPath,
      fileName
    };
  } catch (error) {
    console.error('粘贴上传失败:', error);
    return {
      success: false,
      error: error.message
    };
  }
})

// 修改上传处理
ipcMain.handle('file:upload', async (event, tempPaths) => {
  console.log('主进程收到上传请求,临时文件路径:', tempPaths);
  const paths = Array.isArray(tempPaths) ? tempPaths : [tempPaths];
  
  // 重置取消状态
  isAllCancelled = false;
  paths.forEach(path => cancelMap[path] = false);
  
  // 获取当前用户目录
  const currentMemberDir = metadataManager.getCurrentMemberDir()
  // 确保目标目录存在
  if (!fs.existsSync(currentMemberDir)) {
    fs.mkdirSync(currentMemberDir, { recursive: true })
  }
  
  const results = await Promise.all(
    paths.map(async tempPath => {
      try {
        // 检查文件是否在临时目录中
        if (!tempPath.includes(getTempDirectory())) {
          throw new Error('文件不在临时目录中');
        }

        const fileName = path.basename(tempPath).replace('temp-', '');
        const targetPath = path.join(currentMemberDir, fileName);
        
        // 复制到目标目录
        await fs.promises.copyFile(tempPath, targetPath);
        
        // 添加元数据
        const fileId = await metadataManager.addFile(targetPath, targetPath);
        
        // 删除临时文件
        await fs.promises.unlink(tempPath);
        
        // 发送完成状态
        event.sender.send('file:progress', {
          filePath: tempPath,
          fileId,
          progress: 100,
          status: 'completed',
          targetPath,
          fileInfo: {
            uploadDate: new Date().toISOString(),
            originalDate: new Date().toISOString()
          }
        });

        return {
          tempPath,
          fileId,
          success: true,
          targetPath
        };
      } catch (error) {
        console.error('上传文件失败:', error);
        event.sender.send('file:progress', {
          filePath: tempPath,
          progress: 0,
          status: 'error',
          error: error.message
        });
        return {
          tempPath,
          success: false,
          error: error.message
        };
      }
    })
  );

  const failedFiles = results.filter(result => !result.success);
  return { 
    results, 
    success: failedFiles.length === 0,
    message: failedFiles.length > 0 
      ? `${failedFiles.length} 个文件上传失败` 
      : '所有文件上传成功'
  };
})

// 修改取消处理器
ipcMain.handle('file:cancel', async (event, filePath) => {
  if (filePath) {
    cancelMap[filePath] = true
    return { success: true, filePath }
  } else {
    isAllCancelled = true
    Object.keys(cancelMap).forEach(path => cancelMap[path] = true)
    return { success: true, message: '已取消所有上传' }
  }
})

// 添加获取存储目录的处理程序
ipcMain.handle('file:get-storage-path', () => {
  return targetDirectory;
})

// 添加设置存储目录的处理程序
ipcMain.handle('file:set-storage-path', async (event) => {
  const result = await dialog.showOpenDialog({
    properties: ['openDirectory'],
    title: '选择文件存储位置'
  })

  if (!result.canceled && result.filePaths.length > 0) {
    const newPath = result.filePaths[0]
    try {
      // 验证路径是否可写
      await fs.promises.access(newPath, fs.constants.W_OK)
      
      // 开始迁移
      const migrationResult = await metadataManager.migrateStorage(newPath)
      
      if (!migrationResult.success) {
        event.sender.send('file:error', {
          type: 'migration',
          errors: migrationResult.errors
        })
        throw new Error('迁移失败：' + migrationResult.errors.join('\n'))
      }
      
      targetDirectory = newPath
      store.set('storagePath', targetDirectory)
      return { success: true, path: targetDirectory }
      
    } catch (error) {
      throw new Error(`设置存储路径失败: ${error.message}`)
    }
  }
  return { success: false, message: '未选择新路径' }
})

// 添加重置存储目录的处理程序
ipcMain.handle('file:reset-storage-path', () => {
  if (!fs.existsSync(DEFAULT_STORAGE_PATH)) {
    fs.mkdirSync(DEFAULT_STORAGE_PATH, { recursive: true });
  }
  targetDirectory = DEFAULT_STORAGE_PATH;
  store.set('storagePath', DEFAULT_STORAGE_PATH);
  return DEFAULT_STORAGE_PATH;
});

// 添加在其他 IPC 处理程序旁边
ipcMain.handle('file:get-metadata', () => {
  return metadataManager.getMetadata()
})


ipcMain.handle('file:get-mistakes', async () => {
  try {
    // 检查当前成员目录是否存在
    const currentDir = path.join(metadataManager.getCurrentMemberDir())
    if (!fs.existsSync(currentDir)) {
      return {
        success: false,
        data: [],
        error: '存储路径不存在'
      }
    }

    // 从元数据管理器获取所有文件信息
    const metadata = await metadataManager.getMetadata()
    const allFiles = Object.entries(metadata.files)
    
    // 创建一个 Map 来存储所有文件
    const fileMap = new Map()
    
    // 处理所有文件
    for (const [id, file] of allFiles) {
      try {
        const filePath = path.join(currentDir, file.relativePath)
        const fileData = await fs.promises.readFile(filePath)
        const fileExtension = path.extname(filePath).toLowerCase().slice(1)
        const base64Data = fileData.toString('base64')
        
        fileMap.set(id, {
          fileId: id,
          path: filePath,
          preview: `data:image/${fileExtension};base64,${base64Data}`,
          uploadDate: file.uploadDate,
          originalDate: file.originalDate,
          originalFileName: file.originalFileName,
          fileSize: file.fileSize,
          lastModified: file.lastModified,
          hash: file.hash,
          metadata: {
            ...file,
            pairedWith: null
          }
        })
      } catch (error) {
        console.error(`处理文件 ${id} 失败:`, error)
      }
    }

    // 处理配对关系
    for (const [id, file] of allFiles) {
      if (fileMap.has(id) && file.isPaired && file.pairId) {
        const currentFile = fileMap.get(id)
        const pairedFiles = Array.from(fileMap.values()).filter(
          f => f.metadata.pairId === file.pairId && f.fileId !== id
        );
        
        if (currentFile && pairedFiles.length > 0) {
          currentFile.metadata.pairedWith = pairedFiles;
        }
      }
    }

    const validFiles = Array.from(fileMap.values())
    return {
      success: true,
      data: validFiles
    }
  } catch (error) {
    console.error('获取错题列表失败:', error)
    return {
      success: false,
      data: [],
      error: error.message
    }
  }
})

// 提交训练结果
ipcMain.handle('training:submit-result', async (event, fileId: string, success: boolean, trainingDate?: string) => {
  try {
    const metadata = await metadataManager.getMetadata()
    const fileMetadata = metadata.files[fileId]
    
    if (!fileMetadata) {
      throw new Error('文件不存在')
    }

    // 处理训练结果
    const updatedFields = await trainingManager.processTraining(fileMetadata, success, trainingDate)
    
    // 更新元数据
    Object.assign(fileMetadata, updatedFields)
    await metadataManager.saveMetadata()

    return {
      success: true,
      data: fileMetadata
    }
  } catch (error) {
    console.error('处理训练结果失败:', error)
    return {
      success: false,
      error: error.message
    }
  }
})

// 获取训练历史
ipcMain.handle('training:get-history', async (event, fileId: string) => {
  try {
    const metadata = await metadataManager.getMetadata()
    const fileMetadata = metadata.files[fileId]
    
    if (!fileMetadata) {
      throw new Error('文件不存在')
    }

    return {
      success: true,
      data: fileMetadata.trainingRecords
    }
  } catch (error) {
    console.error('获取训练历史失败:', error)
    return {
      success: false,
      error: error.message
    }
  }
})

// 获取下次训练信息
ipcMain.handle('training:get-next', async (event, fileId: string) => {
  try {
    const metadata = await metadataManager.getMetadata()
    const fileMetadata = metadata.files[fileId]
    
    if (!fileMetadata) {
      throw new Error('文件不存在')
    }

    return {
      success: true,
      data: {
        nextTrainingDate: fileMetadata.nextTrainingDate,
        currentProficiency: fileMetadata.proficiency,
        currentInterval: fileMetadata.trainingInterval
      }
    }
  } catch (error) {
    console.error('获取下次训练信息失败:', error)
    return {
      success: false,
      error: error.message
    }
  }
})

<<<<<<< HEAD
// 添加用户相关的IPC处理
ipcMain.handle('user:register', async (_, username: string, password: string) => {
  return await userManager.register(username, password)
})

ipcMain.handle('user:login', async (_, username: string, password: string) => {
  return await userManager.login(username, password)
})

ipcMain.handle('user:get-current', () => {
  return userManager.getCurrentUser()
})

ipcMain.handle('user:logout', async () => {
  await userManager.logout()
  return { success: true }
})

ipcMain.handle('user:get-info', (_, userId: string) => {
  return userManager.getUserInfo(userId)
})

ipcMain.handle('user:get-all', () => {
  return userManager.getAllUsers()
})

ipcMain.handle('user:switch', async (_, userId: string) => {
  try {
    const user = userManager.getUserInfo(userId)
    if (!user) {
      return { success: false, error: '用户不存在' }
    }
    
    userManager.userStore.currentUser = userId
    userManager.saveUserStore()
    
    return { 
      success: true, 
      data: { 
        userId: user.id, 
        username: user.username 
      } 
    }
  } catch (error) {
    return { success: false, error: error.message }
=======
// 更新图片类
ipcMain.handle('metadata:update-type', async (_, fileId: string, type: 'mistake' | 'answer') => {
  try {
    const metadata = await metadataManager.getMetadata()
    if (metadata.files[fileId]) {
      metadata.files[fileId].type = type
      await metadataManager.saveMetadata(metadata)
      return { success: true }
    }
    return { success: false, error: '文件不存在' }
  } catch (error) {
    console.error('更新类型失败:', error)
    return { success: false, error: '更新类型失败' }
  }
})

// 配对图片
ipcMain.handle('metadata:pair-images', async (_, fileId1: string, fileId2: string) => {
  try {
    const metadata = await metadataManager.getMetadata()
    if (metadata.files[fileId1] && metadata.files[fileId2]) {
      // 如果错题已经有 pairId，使用现有的；否则创建新的
      const mistakeFile = metadata.files[fileId1].type === 'mistake' 
        ? metadata.files[fileId1] 
        : metadata.files[fileId2]
      const answerFile = metadata.files[fileId1].type === 'answer' 
        ? metadata.files[fileId1] 
        : metadata.files[fileId2]
      
      const pairId = mistakeFile.pairId || `pair_${Date.now()}`
      
      // 使用相同的 pairId
      mistakeFile.pairId = pairId
      answerFile.pairId = pairId
      mistakeFile.isPaired = true
      answerFile.isPaired = true
      
      await metadataManager.saveMetadata(metadata)
      return { success: true }
    }
    return { success: false, error: '文件不存在' }
  } catch (error) {
    console.error('配对失败:', error)
    return { success: false, error: '配对失败' }
  }
})

// 添加在其他 IPC 处理程序旁边
ipcMain.handle('metadata:unpair-images', async (event, fileId1: string, fileId2: string) => {
  try {
    const metadata = await metadataManager.getMetadata()
    const file1 = metadata.files[fileId1]
    const file2 = metadata.files[fileId2]
    
    if (!file1 || !file2) {
      throw new Error('文件不存在')
    }

    // 重置配对状态
    file1.isPaired = false
    file1.pairId = null
    file2.isPaired = false
    file2.pairId = null

    // 保存更改
    await metadataManager.saveMetadata()

    return {
      success: true,
      message: '解绑成功'
    }
  } catch (error) {
    console.error('解绑失败:', error)
    return {
      success: false,
      error: error.message
    }
  }
})

// 获取训练配置
ipcMain.handle('config:get-training-config', async () => {
  try {
    return {
      success: true,
      data: trainingManager.getDefaultConfig()
    }
  } catch (error) {
    console.error('获取训配置失败:', error)
    return {
      success: false,
      error: error.message
    }
  }
})

// 更新训练配置
ipcMain.handle('config:update-training-config', async (_, config: TrainingConfig) => {
  try {
    console.log('main 进程收到配置更新请求:', config)
    
    // 验证新配置
    const isValid = trainingManager.validateConfig(config)
    console.log('配置验证结果:', isValid)
    
    if (!isValid) {
      throw new Error('配置格式无效')
    }
    
    // 保存配置到文件，使用相同的相对路径
    console.log('准备保存配置到:', configPath)
    
    // 确保配置目录存在
    const configDir = path.dirname(configPath)
    if (!fs.existsSync(configDir)) {
      fs.mkdirSync(configDir, { recursive: true })
    }
    
    await fs.promises.writeFile(configPath, JSON.stringify(config, null, 2))
    console.log('配置文件已保存')
    
    // 更新训练管理器中的配置
    trainingManager.updateConfig(config)
    console.log('训练管理器配置已更新')
    
    return { success: true }
  } catch (error) {
    console.error('更新训练配置失败:', error)
    return {
      success: false,
      error: error.message
    }
  }
})

// 添加处理拖拽文件的函数
ipcMain.handle('file:handle-drop', async (event, filePath: string) => {
  try {
    const fileName = path.basename(filePath)
    const tempPath = path.join(getTempDirectory(), `temp-${Date.now()}-${fileName}`)
    
    // 复制文件到临时目录
    await fs.promises.copyFile(filePath, tempPath)
    
    return {
      success: true,
      tempPath,
      fileName
    }
  } catch (error) {
    console.error('处理拖拽文件失败:', error)
    return {
      success: false,
      error: error.message
    }
  }
})

// 获取训练历史
ipcMain.handle('file:get-training-history', async () => {
  try {
    // 检查当前成员目录是否存在
    const currentDir = path.join(metadataManager.getCurrentMemberDir())
    if (!fs.existsSync(currentDir)) {
      return {
        success: false,
        data: [],
        error: '存储路径不存在'
      }
    }

    // 从元数据管理器获取所有文件信息
    const metadata = await metadataManager.getMetadata()
    const allFiles = Object.entries(metadata.files)
    
    // 创建一个 Map 来存储需要训练的错题
    const fileMap = new Map()
    
    // 第一步：找出所有需要训练的错题
    for (const [id, file] of allFiles) {
      try {
        // 只处理错题类型的文件
        if (file.type !== 'mistake') continue

        // 检查是否需要训练
        const today = new Date()
        today.setHours(0, 0, 0, 0)
        const nextTrainingDate = new Date(file.nextTrainingDate)
        nextTrainingDate.setHours(0, 0, 0, 0)
        
        // 只添加今天需要训练或已经逾期的错题
        if (nextTrainingDate <= today) {
          const filePath = path.join(currentDir, file.relativePath)
          const fileData = await fs.promises.readFile(filePath)
          const fileExtension = path.extname(filePath).toLowerCase().slice(1)
          const base64Data = fileData.toString('base64')
          
          fileMap.set(id, {
            fileId: id,
            path: filePath,
            preview: `data:image/${fileExtension};base64,${base64Data}`,
            uploadDate: file.uploadDate,
            originalDate: file.originalDate,
            originalFileName: file.originalFileName,
            fileSize: file.fileSize,
            lastModified: file.lastModified,
            hash: file.hash,
            metadata: {
              ...file,
              pairedWith: null
            }
          })
        }
      } catch (error) {
        console.error(`处理文件 ${id} 失败:`, error)
      }
    }
    
    // 第二步：为每个错题找到对应的答案
    for (const [id, file] of allFiles) {
      if (fileMap.has(id) && file.isPaired && file.pairId) {
        const currentFile = fileMap.get(id)
        const pairedAnswers = []

        // 查找所有配对的答案
        for (const [answerId, answerFile] of allFiles) {
          if (answerFile.type === 'answer' && answerFile.pairId === file.pairId) {
            try {
              const answerPath = path.join(currentDir, answerFile.relativePath)
              const answerData = await fs.promises.readFile(answerPath)
              const answerExtension = path.extname(answerPath).toLowerCase().slice(1)
              const answerBase64 = answerData.toString('base64')

              pairedAnswers.push({
                fileId: answerId,
                path: answerPath,
                preview: `data:image/${answerExtension};base64,${answerBase64}`,
                uploadDate: answerFile.uploadDate,
                originalDate: answerFile.originalDate,
                originalFileName: answerFile.originalFileName,
                fileSize: answerFile.fileSize,
                lastModified: answerFile.lastModified,
                hash: answerFile.hash,
                metadata: {
                  ...answerFile,
                  pairedWith: null
                }
              })
            } catch (error) {
              console.error(`处理答案文件 ${answerId} 失败:`, error)
            }
          }
        }

        // 根据答案数量设置 pairedWith
        if (pairedAnswers.length > 0) {
          currentFile.metadata.pairedWith = pairedAnswers.length === 1 ? pairedAnswers[0] : pairedAnswers
        }
      }
    }
    
    const validFiles = Array.from(fileMap.values())
    return {
      success: true,
      data: validFiles
    }
  } catch (error) {
    console.error('获取训练历史失败:', error)
    return {
      success: false,
      data: [],
      error: error.message
    }
  }
})

// 获取成员列表
ipcMain.handle('member:get-list', async () => {
  try {
    const members = await metadataManager.getMembers()
    return {
      success: true,
      data: members
    }
  } catch (error) {
    console.error('获取成员列表失败:', error)
    return {
      success: false,
      error: error.message
    }
  }
})

// 创建新成员
ipcMain.handle('member:create', async (_, memberName: string) => {
  try {
    const success = await metadataManager.createMember(memberName)
    return {
      success,
      message: success ? '创建成功' : '创建失败'
    }
  } catch (error) {
    console.error('创建成员失败:', error)
    return {
      success: false,
      error: error.message
    }
  }
})

// 切换成员
ipcMain.handle('member:switch', async (_, memberName: string) => {
  try {
    const success = await metadataManager.switchMember(memberName)
    return {
      success,
      message: success ? '切换成功' : '切换失败'
    }
  } catch (error) {
    console.error('切换成员失败:', error)
    return {
      success: false,
      error: error.message
    }
  }
})

// 删除成员
ipcMain.handle('member:delete', async (_, memberName: string) => {
  try {
    const success = await metadataManager.deleteMember(memberName)
    return {
      success,
      message: success ? '删除成功' : '删除失败'
    }
  } catch (error) {
    console.error('删除成员失败:', error)
    return {
      success: false,
      error: error.message
    }
  }
})

// 获取当前成员
ipcMain.handle('member:get-current', () => {
  return {
    success: true,
    data: metadataManager.getCurrentMember()
  }
})

// 添加文件导出处理
ipcMain.handle('file:export', async (event, filePaths: string[]) => {
  try {
    // 让用户选择导出目录
    const result = await dialog.showOpenDialog({
      title: '选择导出目录',
      properties: ['openDirectory']
    })

    if (result.canceled || !result.filePaths[0]) {
      return { success: false, error: '未选择导出目录' }
    }

    const exportPath = result.filePaths[0]

    // 复制所有文件
    for (const filePath of filePaths) {
      const fileName = path.basename(filePath)
      const targetPath = path.join(exportPath, fileName)
      await fs.promises.copyFile(filePath, targetPath)
    }

    return {
      success: true,
      exportPath
    }
  } catch (error) {
    console.error('导出失败:', error)
    return {
      success: false,
      error: error.message || '导出失败'
    }
  }
})

// 添加导出训练历史的处理函数
ipcMain.handle('file:export-training-history', async () => {
  try {
    // 让用户选择导出目录
    const result = await dialog.showOpenDialog({
      title: '选择导出目录',
      properties: ['openDirectory']
    })

    if (result.canceled || !result.filePaths[0]) {
      return { success: false, error: '未选择导出目录' }
    }

    const exportDir = result.filePaths[0]

    const metadata = await metadataManager.getMetadata()
    const allFiles = Object.entries(metadata.files)
    const currentDir = path.join(metadataManager.getCurrentMemberDir())
    
    // 创建导出数据
    const exportData = []
    const today = new Date()
    today.setHours(0, 0, 0, 0)

    for (const [id, file] of allFiles) {
      // 筛选条件：只处理错题类型的文件，且今天需要训练或已经逾期的
      if (file.type !== 'mistake') continue

      const nextTrainingDate = new Date(file.nextTrainingDate)
      nextTrainingDate.setHours(0, 0, 0, 0)

      if (nextTrainingDate <= today) {
        const filePath = path.join(currentDir, file.relativePath)
        exportData.push({
          id,
          originalFileName: file.originalFileName,
          uploadDate: file.uploadDate,
          proficiency: file.proficiency,
          trainingInterval: file.trainingInterval,
          lastTrainingDate: file.lastTrainingDate,
          nextTrainingDate: file.nextTrainingDate,
          trainingRecords: file.trainingRecords,
          subject: file.subject,
          tags: file.tags,
          notes: file.notes,
          filePath
        })
      }
    }

    if (exportData.length === 0) {
      return {
        success: false,
        error: '没有可导出的训练历史'
      }
    }

    // 创建导出目录下的子目录
    const timestamp = new Date().toISOString().replace(/[:.]/g, '-')
    const exportSubDir = path.join(exportDir, `训练历史导出_${timestamp}`)
    if (!fs.existsSync(exportSubDir)) {
      fs.mkdirSync(exportSubDir, { recursive: true })
    }

    // 导出训练历史数据为JSON
    const jsonPath = path.join(exportSubDir, `训练历史.json`)
    await fs.promises.writeFile(jsonPath, JSON.stringify(exportData, null, 2), 'utf-8')

    // 复制所有相关的图片文件
    const imagesDir = path.join(exportSubDir, '图片')
    if (!fs.existsSync(imagesDir)) {
      fs.mkdirSync(imagesDir, { recursive: true })
    }

    for (const item of exportData) {
      const targetPath = path.join(imagesDir, path.basename(item.filePath))
      await fs.promises.copyFile(item.filePath, targetPath)
    }

    return {
      success: true,
      data: {
        exportDir: exportSubDir,
        jsonPath,
        imagesDir,
        totalFiles: exportData.length
      }
    }
  } catch (error) {
    console.error('导出训练历史失败:', error)
    return {
      success: false,
      error: error.message
    }
  }
})

// 添加文件删除处理
ipcMain.handle('file:delete', async (event, fileId: string) => {
  try {
    const metadata = await metadataManager.getMetadata()
    const fileMetadata = metadata.files[fileId]
    
    if (!fileMetadata) {
      throw new Error('文件不存在')
    }

    // 如果是配对的文件，找出所有相关的文件
    const filesToDelete = [fileId]
    if (fileMetadata.isPaired && fileMetadata.pairId) {
      // 查找所有具有相同 pairId 的文件
      for (const [id, file] of Object.entries(metadata.files)) {
        if (id !== fileId && file.pairId === fileMetadata.pairId) {
          filesToDelete.push(id)
        }
      }
    }

    // 删除所有相关文件
    for (const id of filesToDelete) {
      const file = metadata.files[id]
      if (!file) continue

      // 1. 删除实际文件
      const filePath = path.join(
        metadataManager.getCurrentMemberDir(),
        file.relativePath
      )
      
      try {
        await fs.promises.unlink(filePath)
      } catch (error) {
        console.error(`删除文件失败 (${id}):`, error)
        throw new Error(`删除文件失败 (${id}): ${error.message}`)
      }
      
      // 2. 删除元数据
      delete metadata.files[id]
    }

    // 保存更新后的元数据
    await metadataManager.saveMetadata()

    return {
      success: true
    }
  } catch (error) {
    console.error('删除操作失败:', error)
    return {
      success: false,
      error: error.message || '删除失败'
    }
>>>>>>> 4d55bcd2
  }
})<|MERGE_RESOLUTION|>--- conflicted
+++ resolved
@@ -7,11 +7,7 @@
 import Store from 'electron-store'
 import { MetadataManager } from './metadata'
 import { TrainingManager } from './training-manager'
-<<<<<<< HEAD
-import { UserManager } from './userManager'
-=======
 import { v4 as uuidv4 } from 'uuid'
->>>>>>> 4d55bcd2
 
 const require = createRequire(import.meta.url)
 const __dirname = path.dirname(fileURLToPath(import.meta.url))
@@ -129,14 +125,7 @@
 const configPath = 'config/training-config.json'
 const trainingManager = new TrainingManager(configPath)
 
-<<<<<<< HEAD
-// 添加用户管理器实例
-const userManager = new UserManager()
-
-// 上传单个文件的函数
-=======
 // 修改上传单个文件的函数
->>>>>>> 4d55bcd2
 async function uploadSingleFile(event: Electron.IpcMainInvokeEvent, filePath: string) {
   try {
     // 检查全局取消状态
@@ -724,53 +713,6 @@
   }
 })
 
-<<<<<<< HEAD
-// 添加用户相关的IPC处理
-ipcMain.handle('user:register', async (_, username: string, password: string) => {
-  return await userManager.register(username, password)
-})
-
-ipcMain.handle('user:login', async (_, username: string, password: string) => {
-  return await userManager.login(username, password)
-})
-
-ipcMain.handle('user:get-current', () => {
-  return userManager.getCurrentUser()
-})
-
-ipcMain.handle('user:logout', async () => {
-  await userManager.logout()
-  return { success: true }
-})
-
-ipcMain.handle('user:get-info', (_, userId: string) => {
-  return userManager.getUserInfo(userId)
-})
-
-ipcMain.handle('user:get-all', () => {
-  return userManager.getAllUsers()
-})
-
-ipcMain.handle('user:switch', async (_, userId: string) => {
-  try {
-    const user = userManager.getUserInfo(userId)
-    if (!user) {
-      return { success: false, error: '用户不存在' }
-    }
-    
-    userManager.userStore.currentUser = userId
-    userManager.saveUserStore()
-    
-    return { 
-      success: true, 
-      data: { 
-        userId: user.id, 
-        username: user.username 
-      } 
-    }
-  } catch (error) {
-    return { success: false, error: error.message }
-=======
 // 更新图片类
 ipcMain.handle('metadata:update-type', async (_, fileId: string, type: 'mistake' | 'answer') => {
   try {
@@ -1310,6 +1252,5 @@
       success: false,
       error: error.message || '删除失败'
     }
->>>>>>> 4d55bcd2
   }
 })